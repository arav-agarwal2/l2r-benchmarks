import logging
import subprocess
from typing import Any
from typing import Dict
from typing import Optional
from typing import Tuple

from gym import Wrapper
import gym

from tianshou.data import ReplayBuffer
from tianshou.data import Collector
from tianshou.policy import BasePolicy
from tianshou.utils.net.common import Net
from tianshou.env import DummyVectorEnv

from distrib_l2r.api import BufferMsg
from distrib_l2r.api import EvalResultsMsg
from distrib_l2r.api import InitMsg
from distrib_l2r.utils import send_data


# pip install git+https://github.com/learn-to-race/l2r.git@aicrowd-environment
from l2r import build_env
from l2r import RacingEnv

from src.config.yamlize import create_configurable, NameToSourcePath, yamlize
from src.constants import DEVICE
from src.utils.envwrapper import EnvContainer
import numpy as np


class AsnycWorker:
    """An asynchronous worker"""

    def __init__(
        self,
        learner_address: Tuple[str, int],
        buffer_size: int = 5000,
        env_wrapper: Optional[Wrapper] = None,
        **kwargs,
    ) -> None:

        self.learner_address = learner_address
        self.buffer_size = buffer_size
        self.mean_reward = 0.0

        # TODO: Make arg.
        subprocess.Popen(
<<<<<<< HEAD
            ["sudo", "-u", "ubuntu", "/workspace/LinuxNoEditor/ArrivalSim.sh"],
            capture_output=True,
        )

        self.env = build_env(
            controller_kwargs={"quiet": True},
            env_kwargs={
                "multimodal": True,
                "eval_mode": True,
                "n_eval_laps": 5,
                "max_timesteps": 5000,
                "obs_delay": 0.1,
                "not_moving_timeout": 50000,
                "reward_pol": "custom",
                "provide_waypoints": False,
                "active_sensors": ["CameraFrontRGB"],
                "vehicle_params": False,
            },
            action_cfg={
                "ip": "0.0.0.0",
                "port": 7077,
                "max_steer": 0.3,
                "min_steer": -0.3,
                "max_accel": 6.0,
                "min_accel": -1,
            },
=======
           ["sudo", "-u", "ubuntu", "/workspace/LinuxNoEditor/ArrivalSim.sh"],
           stdout=subprocess.PIPE
>>>>>>> c171961c
        )

        # self.env = gym.make('Pendulum-v1')

        self.encoder = create_configurable(
            "config_files/async_sac/encoder.yaml", NameToSourcePath.encoder
        )
        self.encoder.to(DEVICE)

        self.env.action_space = gym.spaces.Box(np.array([-1, -1]), np.array([1.0, 1.0]))
        self.env = EnvContainer(self.encoder, self.env)

        # print(self.env.action_space)

    def work(self) -> None:
        """Continously collect data"""

        is_train = True
        logging.warn("Trying to send data.")
        response = send_data(data=InitMsg(), addr=self.learner_address, reply=True)
        policy_id, policy = response.data["policy_id"], response.data["policy"]

        while True:
            buffer, result = self.collect_data(policy_weights=policy, is_train=is_train)
            logging.warn("Data collection finished! Sending.")

            if is_train:
                response = send_data(
                    data=BufferMsg(data=buffer), addr=self.learner_address, reply=True
                )
                logging.warn("Sent!")

            else:
                self.mean_reward = self.mean_reward * (0.2) + result["reward"] * 0.8
                logging.warn(f"reward: {self.mean_reward}")
                response = send_data(
                    data=EvalResultsMsg(data=result),
                    addr=self.learner_address,
                    reply=True,
                )
                logging.warn("Sent!")

            is_train = response.data["is_train"]
            policy_id, policy = response.data["policy_id"], response.data["policy"]

    def collect_data(
        self, policy_weights: dict, is_train: bool = True
    ) -> Tuple[ReplayBuffer, Any]:
        """Collect 1 episode of data in the environment"""
        runner = create_configurable(
            "config_files/async_sac/worker.yaml", NameToSourcePath.runner
        )
        buffer, result = runner.run(self.env, policy_weights, is_train)

        return buffer, result<|MERGE_RESOLUTION|>--- conflicted
+++ resolved
@@ -47,9 +47,8 @@
 
         # TODO: Make arg.
         subprocess.Popen(
-<<<<<<< HEAD
-            ["sudo", "-u", "ubuntu", "/workspace/LinuxNoEditor/ArrivalSim.sh"],
-            capture_output=True,
+           ["sudo", "-u", "ubuntu", "/workspace/LinuxNoEditor/ArrivalSim.sh"],
+           stdout=subprocess.PIPE
         )
 
         self.env = build_env(
@@ -74,10 +73,6 @@
                 "max_accel": 6.0,
                 "min_accel": -1,
             },
-=======
-           ["sudo", "-u", "ubuntu", "/workspace/LinuxNoEditor/ArrivalSim.sh"],
-           stdout=subprocess.PIPE
->>>>>>> c171961c
         )
 
         # self.env = gym.make('Pendulum-v1')
