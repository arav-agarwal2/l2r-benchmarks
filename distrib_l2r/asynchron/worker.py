import logging
import subprocess
from typing import Any
from typing import Dict
from typing import Optional
from typing import Tuple

import gym
from gym import Wrapper

from tianshou.data import ReplayBuffer
from tianshou.data import Collector
from tianshou.policy import BasePolicy
from tianshou.utils.net.common import Net
from tianshou.env import DummyVectorEnv

from distrib_l2r.api import BufferMsg
from distrib_l2r.api import EvalResultsMsg
from distrib_l2r.api import InitMsg
from distrib_l2r.utils import send_data

from l2r.envs.env import RacingEnv

from src.config.yamlize import create_configurable, NameToSourcePath, yamlize
from src.constants import DEVICE
from src.utils.envwrapper_aicrowd import EnvContainer
import numpy as np

<<<<<<< HEAD
class EnvConfig(object):
    multimodal = True
    eval_mode = True
    n_eval_laps = 1
    max_timesteps = 5000
    obs_delay = 0.1
    not_moving_timeout = 100
    reward_pol = "custom"
    provide_waypoints = False
    reward_kwargs = {
        "oob_penalty": 5.0,
        "min_oob_penalty": 25.0,
        "max_oob_penalty": 125.0,
    }
    controller_kwargs = {
        "sim_version": "ArrivalSim-linux-0.7.1.188691",
        "quiet": False,
        "user": "ubuntu",
        "start_container": False,
        "sim_path": "/home/LinuxNoEditor",
    }
    action_if_kwargs = {
        "max_accel": 6,
        "min_accel": -16,
        "max_steer": .3,
        "min_steer": -.3,
        "ip": "0.0.0.0",
        "port": 7077,
    }
    pose_if_kwargs = {
        "ip": "0.0.0.0",
        "port": 7078,
    }
    camera_if_kwargs = {
        "ip": "0.0.0.0",
        "port": 8008,
    }
    segm_if_kwargs = {
        "ip": 'tcp://127.0.0.1',
        "port": 8009
    }
    birdseye_if_kwargs = {
        "ip": 'tcp://127.0.0.1',
        "port": 8010
    }
    birdseye_segm_if_kwargs = {
        "ip": 'tcp://127.0.0.1',
        "port": 8011
    }
    logger_kwargs = {
        "default": True,
    }
    cameras = {
        "CameraFrontRGB": {
            "Addr": "tcp://0.0.0.0:8008",
            "Format": "ColorBGR8",
            "FOVAngle": 90,
            "Width": 512,
            "Height": 384,
            "bAutoAdvertise": True,
        }
    }


class SimulatorConfig(object):
    racetrack = "Thruxton"
    active_sensors = [
        "CameraFrontRGB",
        "ImuOxtsSensor",
    ]
    driver_params = {
        "DriverAPIClass": "VApiUdp",
        "DriverAPI_UDP_SendAddress": "0.0.0.0",
    }
    camera_params = {
        "Format": "ColorBGR8",
        "FOVAngle": 90,
        "Width": 512,
        "Height": 384,
        "bAutoAdvertise": True,
    }
    vehicle_params = False

=======
>>>>>>> ef8ff83a

class AsnycWorker:
    """An asynchronous worker"""

    def __init__(
        self,
        learner_address: Tuple[str, int],
        buffer_size: int = 5000,
        env_wrapper: Optional[Wrapper] = None,
        **kwargs,
    ) -> None:

        self.learner_address = learner_address
        self.buffer_size = buffer_size
        self.mean_reward = 0.0

        env_config = EnvConfig
        sim_config = SimulatorConfig
        self.env = RacingEnv(env_config.__dict__, sim_config.__dict__)
        self.env.make()
        

        self.encoder = create_configurable(
            "config_files/async_sac/encoder.yaml", NameToSourcePath.encoder
        )
        self.encoder.to(DEVICE)

        self.env.action_space = gym.spaces.Box(np.array([-1, -1]), np.array([1.0, 1.0]))
        self.env = EnvContainer(self.encoder, self.env)

        self.runner = create_configurable(
<<<<<<< HEAD
        "config_files/async_sac/worker.yaml", NameToSourcePath.runner)
        
        
        #print(self.env.action_space)
=======
            "config_files/async_sac/worker.yaml", NameToSourcePath.runner
        )
        # print(self.env.action_space)

>>>>>>> ef8ff83a
    def work(self) -> None:
        """Continously collect data"""

        is_train = True
        logging.warn("Trying to send data.")
        response = send_data(data=InitMsg(), addr=self.learner_address, reply=True)
        policy_id, policy = response.data["policy_id"], response.data["policy"]

        while True:
            buffer, result = self.collect_data(policy_weights=policy, is_train=is_train)
            logging.warn("Data collection finished! Sending.")

            if is_train:
                response = send_data(
                    data=BufferMsg(data=buffer), addr=self.learner_address, reply=True
                )
                logging.warn("Sent!")

            else:
                self.mean_reward = self.mean_reward * (0.2) + result["reward"] * 0.8
                logging.warn(f"reward: {self.mean_reward}")
                response = send_data(
                    data=EvalResultsMsg(data=result),
                    addr=self.learner_address,
                    reply=True,
                )
                logging.warn("Sent!")

            is_train = response.data["is_train"]
            policy_id, policy = response.data["policy_id"], response.data["policy"]

    def collect_data(
        self, policy_weights: dict, is_train: bool = True
    ) -> Tuple[ReplayBuffer, Any]:
        """Collect 1 episode of data in the environment"""
<<<<<<< HEAD
        buffer, result = self.runner.run(self.env, policy_weights, is_train)
    
=======
        
        buffer, result = self.runner.run(self.env, policy_weights, is_train)

>>>>>>> ef8ff83a
        return buffer, result<|MERGE_RESOLUTION|>--- conflicted
+++ resolved
@@ -26,7 +26,6 @@
 from src.utils.envwrapper_aicrowd import EnvContainer
 import numpy as np
 
-<<<<<<< HEAD
 class EnvConfig(object):
     multimodal = True
     eval_mode = True
@@ -110,8 +109,6 @@
     }
     vehicle_params = False
 
-=======
->>>>>>> ef8ff83a
 
 class AsnycWorker:
     """An asynchronous worker"""
@@ -143,17 +140,10 @@
         self.env = EnvContainer(self.encoder, self.env)
 
         self.runner = create_configurable(
-<<<<<<< HEAD
         "config_files/async_sac/worker.yaml", NameToSourcePath.runner)
         
         
         #print(self.env.action_space)
-=======
-            "config_files/async_sac/worker.yaml", NameToSourcePath.runner
-        )
-        # print(self.env.action_space)
-
->>>>>>> ef8ff83a
     def work(self) -> None:
         """Continously collect data"""
 
@@ -189,12 +179,6 @@
         self, policy_weights: dict, is_train: bool = True
     ) -> Tuple[ReplayBuffer, Any]:
         """Collect 1 episode of data in the environment"""
-<<<<<<< HEAD
         buffer, result = self.runner.run(self.env, policy_weights, is_train)
     
-=======
-        
-        buffer, result = self.runner.run(self.env, policy_weights, is_train)
-
->>>>>>> ef8ff83a
         return buffer, result