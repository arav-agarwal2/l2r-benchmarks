import logging
import queue
import random
import socketserver
from typing import Any
from typing import Callable
from typing import Dict
from typing import Optional
from typing import Tuple
from tqdm import tqdm
import socket
from src.agents.base import BaseAgent
from src.config.yamlize import create_configurable, NameToSourcePath, yamlize
from src.loggers.WanDBLogger import WanDBLogger


from distrib_l2r.api import BufferMsg
from distrib_l2r.api import InitMsg
from distrib_l2r.api import EvalResultsMsg
from distrib_l2r.api import PolicyMsg
from distrib_l2r.utils import receive_data
from distrib_l2r.utils import send_data


class ThreadedTCPRequestHandler(socketserver.BaseRequestHandler):
    """Request handler thread created for every request"""

    def handle(self) -> None:
        """ReplayBuffers are not thread safe - pass data via thread-safe queues"""
        msg = receive_data(self.request)

        # Received a replay buffer from a worker
        # Add this to buff
        if isinstance(msg, BufferMsg):
            logging.info("Received replay buffer")
            self.server.buffer_queue.put(msg.data)

        # Received an init message from a worker
        # Immediately reply with the most up-to-date policy
        elif isinstance(msg, InitMsg):
            logging.info("Received init message")

        # Received evaluation results from a worker
        elif isinstance(msg, EvalResultsMsg):
            logging.warn("Received evaluation results message")
            logging.warn(msg.data)
            self.server.wandb_logger.eval_log(
                (
                    msg.data["reward"],
                    msg.data["total_distance"],
                    msg.data["total_time"],
                    msg.data["num_infractions"],
                    msg.data["average_speed_kph"],
                    msg.data["average_displacement_error"],
                    msg.data["trajectory_efficiency"],
                    msg.data["trajectory_admissibility"],
                    msg.data["movement_smoothness"],
                    msg.data["timestep/sec"],
                    msg.data["laps_completed"],
                )
            )

        # unexpected
        else:
            logging.warning(f"Received unexpected data: {type(msg)}")
            return

        # Reply to the request with an up-to-date policy
        send_data(data=PolicyMsg(data=self.server.get_agent_dict()), sock=self.request)




class AsyncLearningNode(socketserver.ThreadingMixIn, socketserver.TCPServer):
    """A multi-threaded, offline, off-policy reinforcement learning server

    Args:
        policy: an intial Tianshou policy
        update_steps: the number of gradient updates for each buffer received
        batch_size: the batch size for gradient updates
        epochs: the number of buffers to receive before concluding learning
        server_address: the address the server runs on
        eval_freq: the likelihood of responding to a worker to eval instead of train
        save_func: a function for saving which is called while learning with
          parameters `epoch` and `policy`
        save_freq: the frequency, in epochs, to save
    """

    def __init__(
        self,
        agent: BaseAgent,
        update_steps: int = 3000,
        batch_size: int = 128, # Originally 128
        epochs: int = 500, # Originally 500
        buffer_size: int = 1_000_000, # Originally 1M
        server_address: Tuple[str, int] = ("0.0.0.0", 4444),
        eval_prob: float = 0.20,
        save_func: Optional[Callable] = None,
        save_freq: Optional[int] = None,
        api_key: str = "",
    ) -> None:

        super().__init__(server_address, ThreadedTCPRequestHandler)
        self.update_steps = update_steps
        self.batch_size = batch_size
        self.epochs = epochs
        self.eval_prob = eval_prob

        # Create a replay buffer
        self.buffer_size = buffer_size
        self.replay_buffer = create_configurable(
            "config_files/async_sac/buffer.yaml", NameToSourcePath.buffer
        )

        # Inital policy to use
        self.agent = agent
        self.agent_id = 1

        # The bytes of the policy to reply to requests with

<<<<<<< HEAD
        self.agent_params = {k: v.cpu() for k, v in self.agent.state_dict().items()}
=======
        self.updated_agent = {k: v.cpu() for k, v in self.agent.state_dict().items()}
>>>>>>> ef8ff83a

        # A thread-safe policy queue to avoid blocking while learning. This marginally
        # increases off-policy error in order to improve throughput.
        self.agent_queue = queue.Queue(maxsize=1)

        # A queue of buffers that have been received but not yet added to the learner's
        # main replay buffer
        self.buffer_queue = queue.Queue()

        self.wandb_logger = WanDBLogger(api_key=api_key, project_name="test-project")
        # Save function, called optionally
        self.save_func = save_func
        self.save_freq = save_freq

    def get_agent_dict(self) -> Dict[str, Any]:
        """Get the most up-to-date version of the policy without blocking"""
        if not self.agent_queue.empty():
            try:
                self.agent_params = self.agent_queue.get_nowait()
            except queue.Empty:
                # non-blocking
                pass

        return {
            "policy_id": self.agent_id,
            "policy": self.agent_params,
            "is_train": random.random() >= self.eval_prob,
        }

    def update_agent_queue(self) -> None:
        """Update policy that will be sent to workers without blocking"""
        if not self.agent_queue.empty():
            try:
                # empty queue for safe put()
                _ = self.agent_queue.get_nowait()
            except queue.Empty:
                pass

        self.agent_queue.put({k: v.cpu() for k, v in self.agent.state_dict().items()})
        self.agent_id += 1

    def learn(self) -> None:
        """The thread where thread-safe gradient updates occur"""
        for epoch in tqdm(range(self.epochs)):
            semibuffer = self.buffer_queue.get()
            print(f"Received something {len(semibuffer)} vs {len(self.replay_buffer)}")
            # Add new data to the primary replay buffer
            self.replay_buffer.store(semibuffer)

            # Learning steps for the policy
            for _ in range(len(self.replay_buffer)):
                batch = self.replay_buffer.sample_batch()
                self.agent.update(data=batch)

            print(f"Mean {sum((x.cpu().numpy()).mean() for x in self.agent.state_dict().values())} Std {sum((x.cpu().numpy()).std() for x in self.agent.state_dict().values())}")
           
            # Update policy without blocking
            self.update_agent_queue()
            # Optionally save
            if self.save_func and epoch % self.save_every == 0:
                self.save_fn(epoch=epoch, policy=self.get_policy_dict())

    def server_bind(self):
        # From https://stackoverflow.com/questions/6380057/python-binding-socket-address-already-in-use/18858817#18858817.
        # Tries to ensure reuse. Might be wrong.
        self.socket.setsockopt(socket.SOL_SOCKET, socket.SO_REUSEADDR, 1)
        self.socket.bind(self.server_address)<|MERGE_RESOLUTION|>--- conflicted
+++ resolved
@@ -118,11 +118,7 @@
 
         # The bytes of the policy to reply to requests with
 
-<<<<<<< HEAD
         self.agent_params = {k: v.cpu() for k, v in self.agent.state_dict().items()}
-=======
-        self.updated_agent = {k: v.cpu() for k, v in self.agent.state_dict().items()}
->>>>>>> ef8ff83a
 
         # A thread-safe policy queue to avoid blocking while learning. This marginally
         # increases off-policy error in order to improve throughput.
