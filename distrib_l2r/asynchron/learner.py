import logging
import queue
import random
import socketserver
from typing import Any
from typing import Callable
from typing import Dict
from typing import Optional
from typing import Tuple
from tqdm import tqdm
import socket
from src.agents.base import BaseAgent
from src.config.yamlize import create_configurable, NameToSourcePath, yamlize
from src.loggers.WanDBLogger import WanDBLogger


from distrib_l2r.api import BufferMsg
from distrib_l2r.api import InitMsg
from distrib_l2r.api import EvalResultsMsg
from distrib_l2r.api import PolicyMsg
from distrib_l2r.utils import receive_data
from distrib_l2r.utils import send_data


class ThreadedTCPRequestHandler(socketserver.BaseRequestHandler):
    """Request handler thread created for every request"""

    def handle(self) -> None:
        """ReplayBuffers are not thread safe - pass data via thread-safe queues"""
        msg = receive_data(self.request)

        # Received a replay buffer from a worker
        # Add this to buff
        if isinstance(msg, BufferMsg):
            self.server.buffer_queue.put(msg.data)

        # Received an init message from a worker
        # Immediately reply with the most up-to-date policy
        elif isinstance(msg, InitMsg):
            logging.info("Received init message")

        # Received evaluation results from a worker
        elif isinstance(msg, EvalResultsMsg):
            self.server.wandb_logger.log_metric(
                
                    msg.data["reward"], 'reward'
                
            )

        # unexpected
        else:
            logging.warning(f"Received unexpected data: {type(msg)}")
            return

        # Reply to the request with an up-to-date policy
        send_data(data=PolicyMsg(data=self.server.get_agent_dict()), sock=self.request)




class AsyncLearningNode(socketserver.ThreadingMixIn, socketserver.TCPServer):
    """A multi-threaded, offline, off-policy reinforcement learning server

    Args:
        policy: an intial Tianshou policy
        update_steps: the number of gradient updates for each buffer received
        batch_size: the batch size for gradient updates
        epochs: the number of buffers to receive before concluding learning
        server_address: the address the server runs on
        eval_freq: the likelihood of responding to a worker to eval instead of train
        save_func: a function for saving which is called while learning with
          parameters `epoch` and `policy`
        save_freq: the frequency, in epochs, to save
    """

    def __init__(
        self,
        agent: BaseAgent,
        update_steps: int = 300,
        batch_size: int = 128, # Originally 128
        epochs: int = 500, # Originally 500
        buffer_size: int = 1_000_000, # Originally 1M
        server_address: Tuple[str, int] = ("0.0.0.0", 4444),
        eval_prob: float = 0.20,
        save_func: Optional[Callable] = None,
        save_freq: Optional[int] = None,
        api_key: str = "",
    ) -> None:

        super().__init__(server_address, ThreadedTCPRequestHandler)

        self.update_steps = update_steps
        self.batch_size = batch_size
        self.epochs = epochs
        self.eval_prob = eval_prob

        # Create a replay buffer
        self.buffer_size = buffer_size
        self.replay_buffer = create_configurable(
            "config_files/async_sac_mountaincar/buffer.yaml", NameToSourcePath.buffer
        )

        # Inital policy to use
        self.agent = agent
        self.agent_id = 1

        # The bytes of the policy to reply to requests with

        self.updated_agent = {k: v.cpu() for k, v in self.agent.state_dict().items()}

        # A thread-safe policy queue to avoid blocking while learning. This marginally
        # increases off-policy error in order to improve throughput.
        self.agent_queue = queue.Queue(maxsize=1)

        # A queue of buffers that have been received but not yet added to the learner's
        # main replay buffer
        self.buffer_queue = queue.LifoQueue()

        self.wandb_logger = WanDBLogger(api_key=api_key, project_name="test-project")
        # Save function, called optionally
        self.save_func = save_func
        self.save_freq = save_freq

    def get_agent_dict(self) -> Dict[str, Any]:
        """Get the most up-to-date version of the policy without blocking"""
        if not self.agent_queue.empty():
            try:
                self.updated_agent = self.agent_queue.get_nowait()
            except queue.Empty:
                # non-blocking
                pass

        return {
            "policy_id": self.agent_id,
            "policy": self.updated_agent,
            "is_train": random.random() >= self.eval_prob,
        }

    def update_agent(self) -> None:
        """Update policy that will be sent to workers without blocking"""
        if not self.agent_queue.empty():
            try:
                # empty queue for safe put()
                _ = self.agent_queue.get_nowait()
            except queue.Empty:
                pass

        self.agent_queue.put({k: v.cpu() for k, v in self.agent.state_dict().items()})
        self.agent_id += 1

    def learn(self) -> None:
        """The thread where thread-safe gradient updates occur"""
        for epoch in tqdm(range(self.epochs)):
            semibuffer = self.buffer_queue.get()
<<<<<<< HEAD
            print(f"Received something {len(semibuffer)} vs {len(self.replay_buffer)}. {self.buffer_queue.qsize()} buffers left")
=======
            print(f"Received something {len(semibuffer)} vs {len(self.replay_buffer)}. {self.buffer_queue.qsize()} buffers remaining")
>>>>>>> 3c42c24a
            # Add new data to the primary replay buffer
            self.replay_buffer.store(semibuffer)

            # Learning steps for the policy
            for _ in range(self.update_steps):
                batch = self.replay_buffer.sample_batch()
                self.agent.update(data=batch)

            # Update policy without blocking
            self.update_agent()
            # Optionally save
            if self.save_func and epoch % self.save_every == 0:
                self.save_fn(epoch=epoch, policy=self.get_policy_dict())

    def server_bind(self):
        # From https://stackoverflow.com/questions/6380057/python-binding-socket-address-already-in-use/18858817#18858817.
        # Tries to ensure reuse. Might be wrong.
        self.socket.setsockopt(socket.SOL_SOCKET, socket.SO_REUSEADDR, 1)
        self.socket.bind(self.server_address)<|MERGE_RESOLUTION|>--- conflicted
+++ resolved
@@ -152,11 +152,7 @@
         """The thread where thread-safe gradient updates occur"""
         for epoch in tqdm(range(self.epochs)):
             semibuffer = self.buffer_queue.get()
-<<<<<<< HEAD
-            print(f"Received something {len(semibuffer)} vs {len(self.replay_buffer)}. {self.buffer_queue.qsize()} buffers left")
-=======
             print(f"Received something {len(semibuffer)} vs {len(self.replay_buffer)}. {self.buffer_queue.qsize()} buffers remaining")
->>>>>>> 3c42c24a
             # Add new data to the primary replay buffer
             self.replay_buffer.store(semibuffer)
 
