--- conflicted
+++ resolved
@@ -11,16 +11,6 @@
     env = build_env(
         controller_kwargs={"quiet": True},
         camera_cfg=[
-<<<<<<< HEAD
-                {
-                    "name": "CameraFrontRGB",
-                    "Addr": "tcp://0.0.0.0:8008",
-                    "Width": 512,
-                    "Height": 384,
-                    "sim_addr": "tcp://0.0.0.0:8008",
-                }
-            ],
-=======
             {
                 "name": "CameraFrontRGB",
                 "Addr": "tcp://0.0.0.0:8008",
@@ -29,7 +19,6 @@
                 "sim_addr": "tcp://0.0.0.0:8008",
             }
         ],
->>>>>>> 0d738d2d
         env_kwargs={
             "multimodal": True,
             "eval_mode": True,
@@ -49,12 +38,8 @@
             "min_steer": -0.3,
             "max_accel": 6,
             "min_accel": -1,
-<<<<<<< HEAD
-        },)
-=======
         },
     )
->>>>>>> 0d738d2d
     runner = create_configurable(
         "config_files/example_sac/runner.yaml", NameToSourcePath.runner
     )
