--- conflicted
+++ resolved
@@ -1,9 +1,4 @@
 from l2r import build_env
-<<<<<<< HEAD
-=======
-
-# from l2r import RacingEnv
->>>>>>> 0d738d2d
 from src.config.yamlize import NameToSourcePath, create_configurable
 import sys
 import logging
@@ -11,42 +6,6 @@
 
 if __name__ == "__main__":
     # Build environment
-<<<<<<< HEAD
-    env = build_env(controller_kwargs={"quiet": True},
-           env_kwargs=
-                   {
-                       "multimodal": True,
-                       "eval_mode": True,
-                       "n_eval_laps": 5,
-                       "max_timesteps": 5000,
-                       "obs_delay": 0.1,
-                       "not_moving_timeout": 50000,
-                       "reward_pol": "custom",
-                       "provide_waypoints": False,
-                       "active_sensors": [
-                           "CameraFrontRGB"
-                       ],
-                       "vehicle_params":False,
-                   },
-           action_cfg=
-                   {
-                       "ip": "0.0.0.0",
-                       "port": 7077,
-                       "max_steer": 0.3,
-                       "min_steer": -0.3,
-                       "max_accel": 6.0,
-                       "min_accel": -1,
-                   },
-            camera_cfg=[
-                {
-                    "name": "CameraFrontRGB",
-                    "Addr": "tcp://0.0.0.0:8008",
-                    "Width": 512,
-                    "Height": 384,
-                    "sim_addr": "tcp://0.0.0.0:8008",
-                }
-            ])
-=======
     env = build_env(
         controller_kwargs={"quiet": True},
         camera_cfg=[
@@ -79,7 +38,6 @@
             "min_accel": -1,
         },
     )
->>>>>>> 0d738d2d
     runner = create_configurable(
         "config_files/example_sac/runner.yaml", NameToSourcePath.runner
     )
