name: SACAgent
config:
  make_random_actions: 0
  gamma: 0.99
  polyak: 0.995
  lr: 0.003
  alpha: 0.2
<<<<<<< HEAD
  steps_to_sample_randomly: 4 # start_steps
=======
  steps_to_sample_randomly: 10 # start_steps
>>>>>>> ef8ff83a
  checkpoint: '/mnt/SAC_VAE/best_SAC_VAE_episode_200.statedict'
  actor_critic_cfg: './config_files/async_sac/network.yaml'
  load_checkpoint: False
  model_save_path: '/mnt'
  record_dir: '/mnt'
  experiment_name: 'pixiethecat'
  track_name: 'Thruxton'<|MERGE_RESOLUTION|>--- conflicted
+++ resolved
@@ -5,11 +5,7 @@
   polyak: 0.995
   lr: 0.003
   alpha: 0.2
-<<<<<<< HEAD
-  steps_to_sample_randomly: 4 # start_steps
-=======
   steps_to_sample_randomly: 10 # start_steps
->>>>>>> ef8ff83a
   checkpoint: '/mnt/SAC_VAE/best_SAC_VAE_episode_200.statedict'
   actor_critic_cfg: './config_files/async_sac/network.yaml'
   load_checkpoint: False
