"""Default Replay Buffer."""
import collections
import torch
import numpy as np
from typing import Tuple

from src.config.yamlize import yamlize
from src.constants import DEVICE


@yamlize
class SimpleReplayBuffer:
    """
    A simple FIFO experience replay buffer for SAC agents.
    """

    def __init__(self, obs_dim: int, act_dim: int, size: int, batch_size: int):
        self.max_size = size
        self.obs_dim = obs_dim
        self.act_dim = act_dim
        self.batch_size = batch_size
        self.buffer = collections.deque(maxlen=self.max_size)

    def __len__(self):
        return len(self.buffer)

<<<<<<< HEAD
    def store(self, values):
        # pdb.set_trace()
=======
        Args:
            buffer_dict (_type_): Buffer dict
        """
>>>>>>> 4e1c2174

        def convert(arraylike):
            """Convert from tensor to nparray

            Args:
                arraylike (Torch.Tensor): Tensor to convert

            Returns:
                np.array: Converted numpyarray
            """
            obs = arraylike
            if isinstance(obs, torch.Tensor):
                if obs.requires_grad:
                    obs = obs.detach()
                obs = obs.cpu()
            return obs

        if type(values) is dict:
            # convert to deque
            obs = convert(values["obs"]).squeeze()
            next_obs = convert(values["next_obs"]).squeeze()
            action = torch.Tensor(values["act"].action) # .detach().cpu().numpy()
            reward = values["rew"]
            done = values["done"]
            currdict = {
                "obs": obs,
                "obs2": next_obs,
                "act": action,
                "rew": reward,
                "done": done,
            }
            self.buffer.append(currdict)

        elif type(values) == self.__class__:
            self.buffer.extend(values.buffer)
        else:
            print(type(values), self.__class__)
            raise Exception(
                "Sorry, invalid input type. Please input dict or buffer of same type"
            )

    def __len__(self):
        return len(self.buffer)

    def sample_batch(self):
        """Sample batch from self.

        Returns:
            dict: Dictionary of batched information.
        """

        idxs = np.random.choice(
            len(self.buffer), size=min(self.batch_size, len(self.buffer)), replace=False
        )

        batch = dict()
        for idx in idxs:
            currdict = self.buffer[idx]
            for k, v in currdict.items():
                if isinstance(v, float):
                    v  = torch.Tensor([v])
                if isinstance(v, bool):
                    v  = torch.Tensor([v])
                if k in batch:
                    batch[k].append(v)
                else:
                    batch[k] = [v]

        return  {
            k: torch.stack(v).to(DEVICE)
            for k, v in batch.items()
        }



    def finish_path(self, action_obj=None):
        """
        Call this at the end of a trajectory, or when one gets cut off
        by an epoch ending. This looks back in the buffer to where the
        trajectory started, and uses rewards and value estimates from
        the whole trajectory to compute advantage estimates with GAE-Lambda,
        as well as compute the rewards-to-go for each state, to use as
        the targets for the value function.
        The "last_val" argument should be 0 if the trajectory ended
        because the agent reached a terminal state (died), and otherwise
        should be V(s_T), the value function estimated for the last state.
        This allows us to bootstrap the reward-to-go calculation to account
        for timesteps beyond the arbitrary episode horizon (or epoch cutoff).
        """

        pass<|MERGE_RESOLUTION|>--- conflicted
+++ resolved
@@ -19,19 +19,17 @@
         self.obs_dim = obs_dim
         self.act_dim = act_dim
         self.batch_size = batch_size
-        self.buffer = collections.deque(maxlen=self.max_size)
+        self.weights = None
 
     def __len__(self):
         return len(self.buffer)
 
-<<<<<<< HEAD
-    def store(self, values):
-        # pdb.set_trace()
-=======
+    def store(self, buffer_dict):
+        """Store data from buffer_dict
+
         Args:
             buffer_dict (_type_): Buffer dict
         """
->>>>>>> 4e1c2174
 
         def convert(arraylike):
             """Convert from tensor to nparray
@@ -46,35 +44,16 @@
             if isinstance(obs, torch.Tensor):
                 if obs.requires_grad:
                     obs = obs.detach()
-                obs = obs.cpu()
+                obs = obs.cpu().numpy()
             return obs
 
-        if type(values) is dict:
-            # convert to deque
-            obs = convert(values["obs"]).squeeze()
-            next_obs = convert(values["next_obs"]).squeeze()
-            action = torch.Tensor(values["act"].action) # .detach().cpu().numpy()
-            reward = values["rew"]
-            done = values["done"]
-            currdict = {
-                "obs": obs,
-                "obs2": next_obs,
-                "act": action,
-                "rew": reward,
-                "done": done,
-            }
-            self.buffer.append(currdict)
-
-        elif type(values) == self.__class__:
-            self.buffer.extend(values.buffer)
-        else:
-            print(type(values), self.__class__)
-            raise Exception(
-                "Sorry, invalid input type. Please input dict or buffer of same type"
-            )
-
-    def __len__(self):
-        return len(self.buffer)
+        self.obs_buf[self.ptr] = convert(buffer_dict["obs"])
+        self.obs2_buf[self.ptr] = convert(buffer_dict["next_obs"])
+        self.act_buf[self.ptr] = buffer_dict["act"].action  # .detach().cpu().numpy()
+        self.rew_buf[self.ptr] = buffer_dict["rew"]
+        self.done_buf[self.ptr] = buffer_dict["done"]
+        self.ptr = (self.ptr + 1) % self.max_size
+        self.size = min(self.size + 1, self.max_size)
 
     def sample_batch(self):
         """Sample batch from self.
@@ -84,28 +63,22 @@
         """
 
         idxs = np.random.choice(
-            len(self.buffer), size=min(self.batch_size, len(self.buffer)), replace=False
+            self.size, size=min(self.batch_size, self.size), replace=False
         )
-
-        batch = dict()
-        for idx in idxs:
-            currdict = self.buffer[idx]
-            for k, v in currdict.items():
-                if isinstance(v, float):
-                    v  = torch.Tensor([v])
-                if isinstance(v, bool):
-                    v  = torch.Tensor([v])
-                if k in batch:
-                    batch[k].append(v)
-                else:
-                    batch[k] = [v]
-
-        return  {
-            k: torch.stack(v).to(DEVICE)
+        batch = dict(
+            obs=self.obs_buf[idxs],
+            obs2=self.obs2_buf[idxs],
+            act=self.act_buf[idxs],
+            rew=self.rew_buf[idxs],
+            done=self.done_buf[idxs],
+        )
+        self.weights = torch.tensor(
+            np.zeros_like(idxs), dtype=torch.float32, device=DEVICE
+        )
+        return {
+            k: torch.tensor(v, dtype=torch.float32, device=DEVICE)
             for k, v in batch.items()
         }
-
-
 
     def finish_path(self, action_obj=None):
         """
