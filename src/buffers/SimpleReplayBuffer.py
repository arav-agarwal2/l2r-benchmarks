--- conflicted
+++ resolved
@@ -1,8 +1,4 @@
-<<<<<<< HEAD
 import collections
-=======
-"""Default Replay Buffer."""
->>>>>>> 0d738d2d
 import torch
 import numpy as np
 from typing import Tuple
@@ -18,49 +14,16 @@
     """
 
     def __init__(self, obs_dim: int, act_dim: int, size: int, batch_size: int):
-<<<<<<< HEAD
         self.max_size = size
         self.obs_dim = obs_dim
         self.act_dim = act_dim
-=======
-        """Initialize simple replay buffer
-
-        Args:
-            obs_dim (int): Observation dimension
-            act_dim (int): Action dimension
-            size (int): Buffer size
-            batch_size (int): Batch size
-        """
-
-        self.obs_buf = np.zeros(
-            (size, obs_dim), dtype=np.float32
-        )  # +1:spd #core.combined_shape(size, obs_dim)
-        self.obs2_buf = np.zeros(
-            (size, obs_dim), dtype=np.float32
-        )  # +1:spd #core.combined_shape(size, obs_dim)
-        self.act_buf = np.zeros(
-            (size, act_dim), dtype=np.float32
-        )  # core.combined_shape(size, act_dim)
-        self.rew_buf = np.zeros(size, dtype=np.float32)
-        self.done_buf = np.zeros(size, dtype=np.float32)
-        self.ptr, self.size, self.max_size = 0, 0, size
->>>>>>> 0d738d2d
         self.batch_size = batch_size
         self.buffer = collections.deque(maxlen=self.max_size)
 
     def __len__(self):
         return len(self.buffer)
 
-<<<<<<< HEAD
     def store(self, values):
-=======
-    def store(self, buffer_dict):
-        """Store data from buffer_dict
-
-        Args:
-            buffer_dict (_type_): Buffer dict
-        """
->>>>>>> 0d738d2d
         # pdb.set_trace()
 
         def convert(arraylike):
