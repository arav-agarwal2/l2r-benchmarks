--- conflicted
+++ resolved
@@ -6,23 +6,8 @@
     SquashedGaussianMLPActor,
 )
 from enum import Enum
-<<<<<<< HEAD
 from typing import List
 from src.config.yamlize import yamlize
-=======
-from gym.spaces import Box, Discrete
-
-
-def resnet18(pretrained=True):
-    """
-    Return a pre-trained resnet model from Pytorch. Pre-trained on ImageNet.
-    """
-    model = torch.hub.load("pytorch/vision:v0.6.0", "resnet18", pretrained=pretrained)
-    for param in model.parameters():
-        param.requires_grad = False
-    model.fc = nn.Identity()
-    return model
->>>>>>> 90002586
 
 def mlp(sizes, activation=nn.ReLU, output_activation=nn.Identity):
     layers = []
@@ -35,7 +20,6 @@
 class Qfunction(nn.Module):
     """"Multimodal Architecture Fusing State, Action, and a Speed Embedding together to regress rewards."""
 
-<<<<<<< HEAD
     def __init__(self, state_dim: int = 32, action_dim: int = 2, speed_encoder_hiddens: List[int] = [8,8], fusion_hiddens: List[int] = [32,64,64,32,32], use_speed=True):
         """Initialize Q (State, Action) -> Value Regressor
 
@@ -46,16 +30,8 @@
             fusion_hiddens (List[int], optional): List of hidden layer dims for the fusion section. Defaults to [32,64,64,32,32].
             use_speed (bool, optional): Whether to include a speed encoder or not. Defaults to True.
         """
-=======
-    def __init__(self, cfg):
-        """
-        Initialize the layers for the Value Function Network
-        """
-        
->>>>>>> 90002586
-        super().__init__()
-
-<<<<<<< HEAD
+        super().__init__()
+
         self.state_dim = state_dim
         self.use_speed = use_speed
 
@@ -84,20 +60,6 @@
         else:
             out = self.regressor(torch.cat([obs_feat, action], dim=-1))
 
-=======
-    def forward(self, obs_feat, action):
-        """
-        Get the image and speed embeddings and then pass it through an MLP. Output the Q-value.
-        """
-        
-        # if obs_feat.ndimension() == 1:
-        #    obs_feat = obs_feat.unsqueeze(0)
-        img_embed = obs_feat[..., :32]  # n x latent_dims
-        speed = obs_feat[..., 32:]  # n x 1
-        spd_embed = self.speed_encoder(speed)  # n x 16
-        out = self.regressor(torch.cat([img_embed, spd_embed, action], dim=-1))  # n x 1
-        # pdb.set_trace()
->>>>>>> 90002586
         return out.view(-1)
 
 
