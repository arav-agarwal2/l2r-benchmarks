--- conflicted
+++ resolved
@@ -1,221 +1,212 @@
-"""PPOAgent Definition. """
-import itertools
-from copy import deepcopy
-
-import torch
-import numpy as np
-from gym.spaces import Box
-from torch.optim import Adam
-
-from src.agents.base import BaseAgent
-<<<<<<< HEAD
-from src.config.yamlize import yamlize
-from src.networks.critic import PPOMLPActorCritic
-=======
-from src.config.yamlize import yamlize, create_configurable, NameToSourcePath
->>>>>>> 0d738d2d
-from src.utils.utils import ActionSample
-
-from src.constants import DEVICE
-
-
-@yamlize
-class PPOAgent(BaseAgent):
-    """Proximal Policy Optimization Agent"""
-
-    def __init__(
-        self,
-        steps_to_sample_randomly: int,
-        lr: float,
-        clip_ratio: float,
-        load_checkpoint_from: str = "",
-        train_pi_iters: int = 80,
-        train_v_iters: int = 80,
-        target_kl: float = 0.01,
-        actor_critic_cfg_path: str = "",
-    ):
-        """Initialize Proximal Policy Optimization Agent
-
-        Args:
-            steps_to_sample_randomly (int): Number of steps to sample randomly
-            lr (float): Learning rate
-            clip_ratio (float): Clip ratio
-            load_checkpoint_from (str, optional): Where to load checkpoint from. Using default does not load any checkpoint. Defaults to ''.
-            train_pi_iters (int, optional): Number of update iterations for policy per call to `update`. Defaults to 80.
-            train_v_iters (int, optional): Number of update iterations for value per call to `update`. Defaults to 80.
-            target_kl (float, optional): Target Kubler-Leibleck Divergence. Defaults to 0.01.
-            actor_critic_cfg_path (str, optional): Path to AC cfg. Defaults to ''.
-        """
-        super(PPOAgent, self).__init__()
-        self.steps_to_sample_randomly = steps_to_sample_randomly
-        self.load_checkpoint_from = load_checkpoint_from
-        self.lr = lr
-        self.clip_ratio = clip_ratio
-
-        self.t = 0
-        self.deterministic = False  # TODO: Fix.
-        self.train_pi_iters = train_pi_iters
-        self.train_v_iters = train_v_iters
-
-        self.record = {"transition_actor": ""}
-
-        self.action_space = Box(-1, 1, (2,))
-        self.act_dim = self.action_space.shape[0]
-        self.obs_dim = 32
-
-        self.actor_critic = create_configurable(
-            actor_critic_cfg_path, NameToSourcePath.network
-        )
-        self.actor_critic.to(DEVICE)
-
-        self.target_kl = target_kl
-
-        if self.load_checkpoint_from != "":
-            self.load_model(self.load_checkpoint_from)
-
-        self.actor_critic_target = deepcopy(self.actor_critic)
-
-        self.v_params = itertools.chain(self.actor_critic.v.parameters())
-
-        # Set up optimizers for policy and q-function
-        self.pi_optimizer = Adam(self.actor_critic.policy.parameters(), lr=self.lr)
-        self.v_optimizer = Adam(self.v_params, lr=self.lr)
-        self.pi_scheduler = torch.optim.lr_scheduler.StepLR(
-            self.pi_optimizer, 1, gamma=0.5
-        )
-
-<<<<<<< HEAD
-    def select_action(self, obs, encode=False) -> np.array:
-=======
-    def select_action(self, obs) -> np.array:
-        """Select action given observation array.
-
-        Args:
-            obs (np.array): Observation array
-
-        Returns:
-            np.array: Action array
-        """
->>>>>>> 0d738d2d
-        action_obj = ActionSample()
-        if self.t > self.steps_to_sample_randomly:
-            a, logp = self.actor_critic.pi(obs.to(DEVICE), self.deterministic)
-            action_obj.action = a.squeeze().detach().cpu().numpy()
-            action_obj.value = (
-                self.actor_critic.v(obs.to(DEVICE)).detach().cpu().numpy()
-            )
-            action_obj.logp = logp.squeeze().detach().cpu().numpy()
-            self.record["transition_actor"] = "learner"
-        else:
-            a = self.action_space.sample()
-            # logp = np.ones((self.action_space.shape[0], ))/self.action_space.shape[0]
-            logp = np.ones((1,))
-            # TODO: add default value after getting value shape
-            v = np.ones((1,))
-            action_obj.action = a
-            action_obj.value = v
-            action_obj.logp = logp
-            action_obj.value = v
-            self.record["transition_actor"] = "random"
-        self.t = self.t + 1
-        return action_obj
-
-    def register_reset(self, obs):
-        """Handle reset of episode."""
-        pass
-
-    def _compute_loss_pi(self, data):
-        """Compute policy loss.
-
-        Args:
-            data (dict): dictionary of data to calculate loss from.
-
-        Returns:
-            loss_pi, pi_info: loss information.
-        """
-        obs, act, adv, logp_old = data["obs"], data["act"], data["adv"], data["logp"]
-
-        # Policy loss
-        pi, logp = self.actor_critic.pi(obs.to(DEVICE))
-        # logp = logp.cpu().numpy()
-        # pi = pi.cpu()
-        logp_old = logp_old.to(DEVICE)
-        adv = adv.to(DEVICE)
-        ratio = torch.exp(logp - logp_old)
-        if ratio.isnan().any().item():
-            print("ratio is nan ---")
-            print(ratio)
-        clip_adv = torch.clamp(ratio, 1 - self.clip_ratio, 1 + self.clip_ratio) * adv
-        loss_pi = -(torch.min(ratio * adv, clip_adv)).mean()
-
-        # Useful extra info
-        approx_kl = (logp_old - logp).mean().item()
-        # print("entropy", pi.entropy)
-        # ent = pi.entropy.mean().item()
-        clipped = ratio.gt(1 + self.clip_ratio) | ratio.lt(1 - self.clip_ratio)
-        clipfrac = torch.as_tensor(clipped, dtype=torch.float32).mean().item()
-        # pi_info = dict(kl=approx_kl, ent=ent, cf=clipfrac)
-        pi_info = dict(kl=approx_kl, cf=clipfrac)
-        return loss_pi, pi_info
-
-    def _compute_loss_v(self, data):
-        """Compute value loss.
-
-        Args:
-            data (dict): dictionary of data to calculate from.
-
-        Returns:
-            loss_q: loss information.
-        """
-        ## Check this.
-        obs, ret = data["obs"], data["ret"]
-        ret = ret.to(DEVICE)
-        return ((self.actor_critic.v(obs.to(DEVICE)) - ret) ** 2).mean()
-
-    def update(self, data):
-        """Update parameters given batch of data.
-
-        Args:
-            data (dict): Dict of batched data to update params from.
-        """
-
-        pi_l_old, pi_info_old = self._compute_loss_pi(data)
-        pi_l_old = pi_l_old.item()
-        v_l_old = self._compute_loss_v(data).item()
-
-        # Train policy with multiple steps of gradient descent
-        for i in range(self.train_pi_iters):
-            self.pi_optimizer.zero_grad()
-            loss_pi, pi_info = self._compute_loss_pi(data)
-            kl = pi_info["kl"]
-            if kl > 1.5 * self.target_kl:
-                # print(next(self.actor_critic.pi.mu_net.parameters()))
-                # self.file_logger('Early stopping at step %d due to reaching max kl.'%i)
-                break
-            loss_pi.backward()
-            self.pi_optimizer.step()
-        # print(next(self.actor_critic.pi.mu_net.parameters()))
-        # logger.store(StopIter=i)
-
-        # Value function learning
-        for i in range(self.train_v_iters):
-            self.v_optimizer.zero_grad()
-            loss_v = self._compute_loss_v(data)
-            loss_v.backward()
-            self.v_optimizer.step()
-
-    def load_model(self, path):
-        """Load model from path
-
-        Args:
-            path (str): Load path using str
-        """
-        self.actor_critic.load_state_dict(torch.load(path))
-
-    def save_model(self, path):
-        """Save model to path
-
-        Args:
-            path (str): Save path using str
-        """
-        torch.save(self.actor_critic.state_dict(), path)
+"""PPOAgent Definition. """
+import itertools
+from copy import deepcopy
+
+import torch
+import numpy as np
+from gym.spaces import Box
+from torch.optim import Adam
+
+from src.agents.base import BaseAgent
+from src.config.yamlize import yamlize, create_configurable, NameToSourcePath
+from src.utils.utils import ActionSample
+
+from src.constants import DEVICE
+
+
+@yamlize
+class PPOAgent(BaseAgent):
+    """Proximal Policy Optimization Agent"""
+
+    def __init__(
+        self,
+        steps_to_sample_randomly: int,
+        lr: float,
+        clip_ratio: float,
+        load_checkpoint_from: str = "",
+        train_pi_iters: int = 80,
+        train_v_iters: int = 80,
+        target_kl: float = 0.01,
+        actor_critic_cfg_path: str = "",
+    ):
+        """Initialize Proximal Policy Optimization Agent
+
+        Args:
+            steps_to_sample_randomly (int): Number of steps to sample randomly
+            lr (float): Learning rate
+            clip_ratio (float): Clip ratio
+            load_checkpoint_from (str, optional): Where to load checkpoint from. Using default does not load any checkpoint. Defaults to ''.
+            train_pi_iters (int, optional): Number of update iterations for policy per call to `update`. Defaults to 80.
+            train_v_iters (int, optional): Number of update iterations for value per call to `update`. Defaults to 80.
+            target_kl (float, optional): Target Kubler-Leibleck Divergence. Defaults to 0.01.
+            actor_critic_cfg_path (str, optional): Path to AC cfg. Defaults to ''.
+        """
+        super(PPOAgent, self).__init__()
+        self.steps_to_sample_randomly = steps_to_sample_randomly
+        self.load_checkpoint_from = load_checkpoint_from
+        self.lr = lr
+        self.clip_ratio = clip_ratio
+
+        self.t = 0
+        self.deterministic = False  # TODO: Fix.
+        self.train_pi_iters = train_pi_iters
+        self.train_v_iters = train_v_iters
+
+        self.record = {"transition_actor": ""}
+
+        self.action_space = Box(-1, 1, (2,))
+        self.act_dim = self.action_space.shape[0]
+        self.obs_dim = 32
+
+        self.actor_critic = create_configurable(
+            actor_critic_cfg_path, NameToSourcePath.network
+        )
+        self.actor_critic.to(DEVICE)
+
+        self.target_kl = target_kl
+
+        if self.load_checkpoint_from != "":
+            self.load_model(self.load_checkpoint_from)
+
+        self.actor_critic_target = deepcopy(self.actor_critic)
+
+        self.v_params = itertools.chain(self.actor_critic.v.parameters())
+
+        # Set up optimizers for policy and q-function
+        self.pi_optimizer = Adam(self.actor_critic.policy.parameters(), lr=self.lr)
+        self.v_optimizer = Adam(self.v_params, lr=self.lr)
+        self.pi_scheduler = torch.optim.lr_scheduler.StepLR(
+            self.pi_optimizer, 1, gamma=0.5
+        )
+
+    def select_action(self, obs) -> np.array:
+        """Select action given observation array.
+
+        Args:
+            obs (np.array): Observation array
+
+        Returns:
+            np.array: Action array
+        """
+        action_obj = ActionSample()
+        if self.t > self.steps_to_sample_randomly:
+            a, logp = self.actor_critic.pi(obs.to(DEVICE), self.deterministic)
+            action_obj.action = a.squeeze().detach().cpu().numpy()
+            action_obj.value = (
+                self.actor_critic.v(obs.to(DEVICE)).detach().cpu().numpy()
+            )
+            action_obj.logp = logp.squeeze().detach().cpu().numpy()
+            self.record["transition_actor"] = "learner"
+        else:
+            a = self.action_space.sample()
+            # logp = np.ones((self.action_space.shape[0], ))/self.action_space.shape[0]
+            logp = np.ones((1,))
+            # TODO: add default value after getting value shape
+            v = np.ones((1,))
+            action_obj.action = a
+            action_obj.value = v
+            action_obj.logp = logp
+            action_obj.value = v
+            self.record["transition_actor"] = "random"
+        self.t = self.t + 1
+        return action_obj
+
+    def register_reset(self, obs):
+        """Handle reset of episode."""
+        pass
+
+    def _compute_loss_pi(self, data):
+        """Compute policy loss.
+
+        Args:
+            data (dict): dictionary of data to calculate loss from.
+
+        Returns:
+            loss_pi, pi_info: loss information.
+        """
+        obs, act, adv, logp_old = data["obs"], data["act"], data["adv"], data["logp"]
+
+        # Policy loss
+        pi, logp = self.actor_critic.pi(obs.to(DEVICE))
+        # logp = logp.cpu().numpy()
+        # pi = pi.cpu()
+        logp_old = logp_old.to(DEVICE)
+        adv = adv.to(DEVICE)
+        ratio = torch.exp(logp - logp_old)
+        if ratio.isnan().any().item():
+            print("ratio is nan ---")
+            print(ratio)
+        clip_adv = torch.clamp(ratio, 1 - self.clip_ratio, 1 + self.clip_ratio) * adv
+        loss_pi = -(torch.min(ratio * adv, clip_adv)).mean()
+
+        # Useful extra info
+        approx_kl = (logp_old - logp).mean().item()
+        # print("entropy", pi.entropy)
+        # ent = pi.entropy.mean().item()
+        clipped = ratio.gt(1 + self.clip_ratio) | ratio.lt(1 - self.clip_ratio)
+        clipfrac = torch.as_tensor(clipped, dtype=torch.float32).mean().item()
+        # pi_info = dict(kl=approx_kl, ent=ent, cf=clipfrac)
+        pi_info = dict(kl=approx_kl, cf=clipfrac)
+        return loss_pi, pi_info
+
+    def _compute_loss_v(self, data):
+        """Compute value loss.
+
+        Args:
+            data (dict): dictionary of data to calculate from.
+
+        Returns:
+            loss_q: loss information.
+        """
+        ## Check this.
+        obs, ret = data["obs"], data["ret"]
+        ret = ret.to(DEVICE)
+        return ((self.actor_critic.v(obs.to(DEVICE)) - ret) ** 2).mean()
+
+    def update(self, data):
+        """Update parameters given batch of data.
+
+        Args:
+            data (dict): Dict of batched data to update params from.
+        """
+
+        pi_l_old, pi_info_old = self._compute_loss_pi(data)
+        pi_l_old = pi_l_old.item()
+        v_l_old = self._compute_loss_v(data).item()
+
+        # Train policy with multiple steps of gradient descent
+        for i in range(self.train_pi_iters):
+            self.pi_optimizer.zero_grad()
+            loss_pi, pi_info = self._compute_loss_pi(data)
+            kl = pi_info["kl"]
+            if kl > 1.5 * self.target_kl:
+                # print(next(self.actor_critic.pi.mu_net.parameters()))
+                # self.file_logger('Early stopping at step %d due to reaching max kl.'%i)
+                break
+            loss_pi.backward()
+            self.pi_optimizer.step()
+        # print(next(self.actor_critic.pi.mu_net.parameters()))
+        # logger.store(StopIter=i)
+
+        # Value function learning
+        for i in range(self.train_v_iters):
+            self.v_optimizer.zero_grad()
+            loss_v = self._compute_loss_v(data)
+            loss_v.backward()
+            self.v_optimizer.step()
+
+    def load_model(self, path):
+        """Load model from path
+
+        Args:
+            path (str): Load path using str
+        """
+        self.actor_critic.load_state_dict(torch.load(path))
+
+    def save_model(self, path):
+        """Save model to path
+
+        Args:
+            path (str): Save path using str
+        """
+        torch.save(self.actor_critic.state_dict(), path)