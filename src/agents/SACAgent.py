"""This is OpenAI' Spinning Up PyTorch implementation of Soft-Actor-Critic with
minor adjustments.
For the official documentation, see below:
https://spinningup.openai.com/en/latest/algorithms/sac.html#documentation-pytorch-version
Source:
https://github.com/openai/spinningup/blob/master/spinup/algos/pytorch/sac/sac.py
"""
import itertools
from multiprocessing.sharedctypes import Value
import queue, threading
from copy import deepcopy

import torch
import numpy as np
from gym.spaces import Box
from torch.optim import Adam

from src.agents.base import BaseAgent
from src.config.yamlize import yamlize
<<<<<<< HEAD
from src.deprecated.network import ActorCritic, CriticType
from src.encoders.VAE import VAE
=======
from src.deprecated.network import ActorCritic
from src.encoders.vae import VAE
>>>>>>> 672699f5
from src.utils.utils import RecordExperience

from src.constants import DEVICE

from src.config.parser import read_config
from src.config.schema import agent_schema

from src.utils.envwrapper import EnvContainer


@yamlize
class SACAgent(BaseAgent):
    """Adopted from https://github.com/learn-to-race/l2r/blob/main/l2r/baselines/rl/sac.py"""

    def __init__(
        self,
        steps_to_sample_randomly: int,
        record_dir: str,
        track_name: str,
        experiment_name: str,
        gamma: float,
        alpha: float,
        polyak: float,
        make_random_actions: bool,
        checkpoint: str,
        load_checkpoint: bool,
        model_save_path: str,
        lr: float,
    ):
        super(SACAgent, self).__init__()

        self.steps_to_sample_randomly = steps_to_sample_randomly
        self.record_dir = record_dir
        self.track_name = track_name
        self.experiment_name = experiment_name
        self.gamma = gamma
        self.alpha = alpha
        self.polyak = polyak
        self.make_random_actions = make_random_actions
        self.checkpoint = checkpoint
        self.load_checkpoint = load_checkpoint
        self.model_save_path = model_save_path
        self.lr = lr

        self.save_episodes = True
        self.episode_num = 0
        self.best_ret = 0
        self.t = 0
        self.deterministic = False
        self.atol = 1e-3
        self.store_from_safe = False
        self.pi_scheduler = None
        self.t_start = 0
        self.best_pct = 0

        # This is important: it allows child classes (that extend this one) to "push up" information
        # that this parent class should log
        self.metadata = {}
        self.record = {"transition_actor": ""}

        self.action_space = Box(-1, 1, (2,))
        self.act_dim = self.action_space.shape[0]
        self.obs_dim = 32

        self.actor_critic = ActorCritic(
            self.obs_dim,
            self.action_space,
            None,
            latent_dims=self.obs_dim,
            device=DEVICE,
            critic_type=CriticType.Q
        )

        if self.checkpoint and self.load_checkpoint:
            self.load_model(self.checkpoint)

        self.actor_critic_target = deepcopy(self.actor_critic)

        self.q_params = itertools.chain(
            self.actor_critic.q1.parameters(), self.actor_critic.q2.parameters()
        )

        # Set up optimizers for policy and q-function
        self.pi_optimizer = Adam(self.actor_critic.policy.parameters(), lr=self.lr)
        self.q_optimizer = Adam(self.q_params, lr=self.lr)
        self.pi_scheduler = torch.optim.lr_scheduler.StepLR(
            self.pi_optimizer, 1, gamma=0.5
        )

        # Freeze target networks with respect to optimizers (only update via polyak averaging)
        for p in self.actor_critic_target.parameters():
            p.requires_grad = False

    def select_action(self, obs, encode=False):
        # Until start_steps have elapsed, randomly sample actions
        # from a uniform distribution for better exploration. Afterwards,
        # use the learned policy.
        if self.t > self.steps_to_sample_randomly:
            a = self.actor_critic.act(obs.to(DEVICE), self.deterministic)
            a = a  # numpy array...
            self.record["transition_actor"] = "learner"
        else:
            a = self.action_space.sample()
            self.record["transition_actor"] = "random"
        self.t = self.t + 1
        return a

    def register_reset(self, obs) -> np.array:
        """
        Same input/output as select_action, except this method is called at episodal reset.
        """
        # camera, features, state = obs
        self.deterministic = True
        self.t = 1e6

    def load_model(self, path):
        self.actor_critic.load_state_dict(torch.load(path))

    def save_model(self, path):
        torch.save(self.actor_critic.state_dict(), path)

    def setup_experience_recorder(self, file_logger):
        self.save_queue = queue.Queue()
        self.save_batch_size = 256
        self.record_experience = RecordExperience(
            self.record_dir,
            self.track_name,
            self.experiment_name,
            file_logger,
            self,
        )  ##When called in the runner make sure to add the file logger from the logger object
        self.save_thread = threading.Thread(target=self.record_experience.save_thread)
        self.save_thread.start()

    def compute_loss_q(self, data):

        """Set up function for computing SAC Q-losses."""
        o, a, r, o2, d = (
            data["obs"],
            data["act"],
            data["rew"],
            data["obs2"],
            data["done"],
        )

        q1 = self.actor_critic.q1(o, a)
        q2 = self.actor_critic.q2(o, a)

        # Bellman backup for Q functions
        with torch.no_grad():
            # Target actions come from *current* policy
            a2, logp_a2 = self.actor_critic.pi(o2)

            # Target Q-values
            q1_pi_targ = self.actor_critic_target.q1(o2, a2)
            q2_pi_targ = self.actor_critic_target.q2(o2, a2)
            q_pi_targ = torch.min(q1_pi_targ, q2_pi_targ)
            backup = r + self.gamma * (1 - d) * (q_pi_targ - self.alpha * logp_a2)

        # MSE loss against Bellman backup
        loss_q1 = ((q1 - backup) ** 2).mean()
        loss_q2 = ((q2 - backup) ** 2).mean()
        loss_q = loss_q1 + loss_q2

        # Useful info for logging
        q_info = dict(
            Q1Vals=q1.detach().cpu().numpy(), Q2Vals=q2.detach().cpu().numpy()
        )

        return loss_q, q_info

    def compute_loss_pi(self, data):
        """Set up function for computing SAC pi loss."""
        o = data["obs"]
        pi, logp_pi = self.actor_critic.pi(o)
        q1_pi = self.actor_critic.q1(o, pi)
        q2_pi = self.actor_critic.q2(o, pi)
        q_pi = torch.min(q1_pi, q2_pi)

        # Entropy-regularized policy loss
        loss_pi = (self.alpha * logp_pi - q_pi).mean()

        # Useful info for logging
        pi_info = dict(LogPi=logp_pi.detach().cpu().numpy())

        return loss_pi, pi_info

    def update(self, data):
        # First run one gradient descent step for Q1 and Q2
        self.q_optimizer.zero_grad()
        loss_q, q_info = self.compute_loss_q(data)
        loss_q.backward()
        self.q_optimizer.step()

        # Freeze Q-networks so you don't waste computational effort
        # computing gradients for them during the policy learning step.
        for p in self.q_params:
            p.requires_grad = False

        # Next run one gradient descent step for pi.
        self.pi_optimizer.zero_grad()
        loss_pi, pi_info = self.compute_loss_pi(data)
        loss_pi.backward()
        self.pi_optimizer.step()

        # Unfreeze Q-networks so you can optimize it at next DDPG step.
        for p in self.q_params:
            p.requires_grad = True

        # Finally, update target networks by polyak averaging.
        with torch.no_grad():
            for p, p_targ in zip(
                self.actor_critic.parameters(), self.actor_critic_target.parameters()
            ):
                # NB: We use an in-place operations "mul_", "add_" to update target
                # params, as opposed to "mul" and "add", which would make new tensors.
                p_targ.data.mul_(self.polyak)
                p_targ.data.add_((1 - self.polyak) * p.data)

    ####

    def update_best_pct_complete(self, info):
        if self.best_pct < info["metrics"]["pct_complete"]:
            for cutoff in [93, 100]:
                if (self.best_pct < cutoff) & (
                    info["metrics"]["pct_complete"] >= cutoff
                ):
                    self.pi_scheduler.step()
            self.best_pct = info["metrics"]["pct_complete"]

    def add_experience(
        self,
        action,
        camera,
        next_camera,
        done,
        env,
        feature,
        next_feature,
        info,
        reward,
        state,
        next_state,
        step,
    ):
        self.recording = {
            "step": step,
            "nearest_idx": env.nearest_idx,
            "camera": camera,
            "feature": feature.detach().cpu().numpy(),
            "state": state,
            "action_taken": action,
            "next_camera": next_camera,
            "next_feature": next_feature.detach().cpu().numpy(),
            "next_state": next_state,
            "reward": reward,
            "episode": self.episode_num,
            "stage": "training",
            "done": done,
            "transition_actor": self.record["transition_actor"],
            "metadata": info,
        }
        return self.recording

    """def log_val_metrics_to_tensorboard(self, info, ep_ret, n_eps, n_val_steps):
        self.tb_logger.add_scalar("val/episodic_return", ep_ret, n_eps)
        self.tb_logger.add_scalar("val/ep_n_steps", n_val_steps, n_eps)

        try:
            self.tb_logger.add_scalar(
                "val/ep_pct_complete", info["metrics"]["pct_complete"], n_eps
            )
            self.tb_logger.add_scalar(
                "val/ep_total_time", info["metrics"]["total_time"], n_eps
            )
            self.tb_logger.add_scalar(
                "val/ep_total_distance", info["metrics"]["total_distance"], n_eps
            )
            self.tb_logger.add_scalar(
                "val/ep_avg_speed", info["metrics"]["average_speed_kph"], n_eps
            )
            self.tb_logger.add_scalar(
                "val/ep_avg_disp_err",
                info["metrics"]["average_displacement_error"],
                n_eps,
            )
            self.tb_logger.add_scalar(
                "val/ep_traj_efficiency",
                info["metrics"]["trajectory_efficiency"],
                n_eps,
            )
            self.tb_logger.add_scalar(
                "val/ep_traj_admissibility",
                info["metrics"]["trajectory_admissibility"],
                n_eps,
            )
            self.tb_logger.add_scalar(
                "val/movement_smoothness",
                info["metrics"]["movement_smoothness"],
                n_eps,
            )
        except:
            pass

        # TODO: Find a better way: requires knowledge of child class API :(
        if "safety_info" in self.metadata:
            self.tb_logger.add_scalar(
                "val/ep_interventions",
                self.metadata["safety_info"]["ep_interventions"],
                n_eps,
            )

    def log_train_metrics_to_tensorboard(self, ep_ret, t, t_start):
        self.tb_logger.add_scalar("train/episodic_return", ep_ret, self.episode_num)
        self.tb_logger.add_scalar(
            "train/ep_total_time",
            self.metadata["info"]["metrics"]["total_time"],
            self.episode_num,
        )
        self.tb_logger.add_scalar(
            "train/ep_total_distance",
            self.metadata["info"]["metrics"]["total_distance"],
            self.episode_num,
        )
        self.tb_logger.add_scalar(
            "train/ep_avg_speed",
            self.metadata["info"]["metrics"]["average_speed_kph"],
            self.episode_num,
        )
        self.tb_logger.add_scalar(
            "train/ep_avg_disp_err",
            self.metadata["info"]["metrics"]["average_displacement_error"],
            self.episode_num,
        )
        self.tb_logger.add_scalar(
            "train/ep_traj_efficiency",
            self.metadata["info"]["metrics"]["trajectory_efficiency"],
            self.episode_num,
        )
        self.tb_logger.add_scalar(
            "train/ep_traj_admissibility",
            self.metadata["info"]["metrics"]["trajectory_admissibility"],
            self.episode_num,
        )
        self.tb_logger.add_scalar(
            "train/movement_smoothness",
            self.metadata["info"]["metrics"]["movement_smoothness"],
            self.episode_num,
        )
        self.tb_logger.add_scalar("train/ep_n_steps", t - t_start, self.episode_num)"""<|MERGE_RESOLUTION|>--- conflicted
+++ resolved
@@ -17,13 +17,8 @@
 
 from src.agents.base import BaseAgent
 from src.config.yamlize import yamlize
-<<<<<<< HEAD
 from src.deprecated.network import ActorCritic, CriticType
-from src.encoders.VAE import VAE
-=======
-from src.deprecated.network import ActorCritic
 from src.encoders.vae import VAE
->>>>>>> 672699f5
 from src.utils.utils import RecordExperience
 
 from src.constants import DEVICE
