--- conflicted
+++ resolved
@@ -6,12 +6,6 @@
 import gym
 
 
-<<<<<<< HEAD
-class EnvContainer(gym.Env):
-    """Container for L2R Environment."""
-
-    def __init__(self, encoder=None, env=None):
-=======
 class EnvContainer:
     """Container for the pip-installed L2R Environment."""
 
@@ -21,7 +15,6 @@
         Args:
             encoder (nn.Module, optional): Encoder object to encoder inputs. Defaults to None.
         """
->>>>>>> 0d738d2d
         self.encoder = encoder
         self.env = env
 
@@ -45,9 +38,6 @@
         return torch.cat((obs_encoded, speed), 1).to(DEVICE)
 
     def step(self, action, env=None):
-<<<<<<< HEAD
-        action = action.reshape((2,))
-=======
         """Step env.
 
         Args:
@@ -57,7 +47,6 @@
         Returns:
             tuple: Tuple of next_obs, reward, done, info
         """
->>>>>>> 0d738d2d
         if env:
             self.env = env
         obs, reward, terminated, info = self.env.step(action)
@@ -76,16 +65,4 @@
         if env:
             self.env = env
         obs = self.env.reset(random_pos=random_pos)
-<<<<<<< HEAD
-        return self._process_obs(obs)
-
-    def __getattr__(self, name):
-        try:
-            import logging
-
-            return getattr(self.env, name)
-        except Exception as e:
-            raise e
-=======
-        return self._process_obs(obs)
->>>>>>> 0d738d2d
+        return self._process_obs(obs)