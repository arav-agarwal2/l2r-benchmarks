"""Container for the pip-installable L2R environment. As L2R has some slight differences compared to what we expect, this allows us to fit the pieces together."""
import numpy as np
import torch
import itertools
from src.constants import DEVICE
import gym


<<<<<<< HEAD
class EnvContainer(gym.Env):
    """Container for L2R Environment."""

    def __init__(self, encoder=None, env=None):
=======
class EnvContainer:
    """Container for the pip-installed L2R Environment."""

    def __init__(self, encoder=None):
        """Initialize container around encoder object

        Args:
            encoder (nn.Module, optional): Encoder object to encoder inputs. Defaults to None.
        """
>>>>>>> 0d738d2d
        self.encoder = encoder
        self.env = env

    def _process_obs(self, obs: dict):
        """Process observation using encoder

        Args:
            obs (dict): Observation as a dict.

        Returns:
            torch.Tensor: encoded image.
        """
        obs_camera = obs["images"]["CameraFrontRGB"]
        obs_encoded = self.encoder.encode(obs_camera).to(DEVICE)
        speed = (
            torch.tensor(np.linalg.norm(obs["pose"][3:6], ord=2))
            .to(DEVICE)
            .reshape((-1, 1))
            .float()
        )
        return torch.cat((obs_encoded, speed), 1).to(DEVICE)

    def step(self, action, env=None):
<<<<<<< HEAD
        action = action.reshape((2,))
=======
        """Step env.

        Args:
            action (np.array): Action to apply
            env (gym.env, optional): Environment to step upon. Defaults to None.

        Returns:
            tuple: Tuple of next_obs, reward, done, info
        """
>>>>>>> 0d738d2d
        if env:
            self.env = env
        obs, reward, terminated, info = self.env.step(action)
        return self._process_obs(obs), reward, terminated, info

    def reset(self, random_pos=False, env=None):
        """Reset env.

        Args:
            random_pos (bool, optional): Whether to reset to a random position ( might not exist in current iteration ). Defaults to False.
            env (gym.env, optional): Environment to step upon. Defaults to None.

        Returns:
            next_obs: Encoded next observation.
        """
        if env:
            self.env = env
        obs = self.env.reset(random_pos=random_pos)
<<<<<<< HEAD
        return self._process_obs(obs)

    def __getattr__(self, name):
        try:
            import logging

            return getattr(self.env, name)
        except Exception as e:
            raise e
=======
        return self._process_obs(obs)
>>>>>>> 0d738d2d
<|MERGE_RESOLUTION|>--- conflicted
+++ resolved
@@ -6,24 +6,17 @@
 import gym
 
 
-<<<<<<< HEAD
 class EnvContainer(gym.Env):
-    """Container for L2R Environment."""
+    """Container for the pip-installed L2R Environment."""
 
     def __init__(self, encoder=None, env=None):
-=======
-class EnvContainer:
-    """Container for the pip-installed L2R Environment."""
-
-    def __init__(self, encoder=None):
         """Initialize container around encoder object
 
         Args:
             encoder (nn.Module, optional): Encoder object to encoder inputs. Defaults to None.
         """
->>>>>>> 0d738d2d
         self.encoder = encoder
-        self.env = env
+        self.env = None
 
     def _process_obs(self, obs: dict):
         """Process observation using encoder
@@ -45,9 +38,6 @@
         return torch.cat((obs_encoded, speed), 1).to(DEVICE)
 
     def step(self, action, env=None):
-<<<<<<< HEAD
-        action = action.reshape((2,))
-=======
         """Step env.
 
         Args:
@@ -57,7 +47,6 @@
         Returns:
             tuple: Tuple of next_obs, reward, done, info
         """
->>>>>>> 0d738d2d
         if env:
             self.env = env
         obs, reward, terminated, info = self.env.step(action)
@@ -76,7 +65,6 @@
         if env:
             self.env = env
         obs = self.env.reset(random_pos=random_pos)
-<<<<<<< HEAD
         return self._process_obs(obs)
 
     def __getattr__(self, name):
@@ -85,7 +73,4 @@
 
             return getattr(self.env, name)
         except Exception as e:
-            raise e
-=======
-        return self._process_obs(obs)
->>>>>>> 0d738d2d
+            raise e