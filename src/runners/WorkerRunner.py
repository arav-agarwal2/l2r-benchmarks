from src.runners.base import BaseRunner

from src.config.yamlize import create_configurable, NameToSourcePath, yamlize
from src.constants import DEVICE

from torch.optim import Adam
import numpy as np

@yamlize
class WorkerRunner(BaseRunner):
    """
    Runner designed for the Worker. All it does is collect data under two scenarios:
      - train, where we include some element of noise
      - test, where we include no such noise.
    """

    def __init__(
        self, agent_config_path: str, buffer_config_path: str, max_episode_length: int
    ):
        super().__init__()
        # Moved initialization of env to run to allow for yamlization of this class.
        # This would allow a common runner for all model-free approaches

        # Initialize runner parameters
        self.agent_config_path = agent_config_path
        self.buffer_config_path = buffer_config_path
        self.max_episode_length = max_episode_length

        ## AGENT Declaration
        self.agent = create_configurable(self.agent_config_path, NameToSourcePath.agent)

    def run(self, env, agent_params, is_train):
        """Grab data for system that's needed, and send a buffer accordingly. Note: does a single 'episode'
           which might not be more than a segment in l2r's case.

        Args:
            env (_type_): _description_
            agent (_type_): some agent
            is_train: Whether to collect data in train mode or eval mode
        """
        self.agent.load_model(agent_params)
                   
        self.agent.deterministic = not is_train
        t = 0
        done = False
        state_encoded = env.reset()

        ep_ret = 0
        self.replay_buffer = create_configurable(
<<<<<<< HEAD
                self.buffer_config_path, NameToSourcePath.buffer
            )

        while not done:
            t += 1
            #print(f't:{t}')
=======
            self.buffer_config_path, NameToSourcePath.buffer
        )
        while not done:
            t += 1
            self.agent.deterministic = not is_train
>>>>>>> ef8ff83a
            action_obj = self.agent.select_action(state_encoded)
            next_state_encoded, reward, done, info = env.step(action_obj.action)
            # print(f'info{info}')
            ep_ret += reward
            self.replay_buffer.store(
                {
                    "obs": state_encoded,
                    "act": action_obj,
                    "rew": reward,
                    "next_obs": next_state_encoded,
                    "done": done,
                }
            )
            if done or t == self.max_episode_length:
                self.replay_buffer.finish_path(action_obj)

            state_encoded = next_state_encoded
        from copy import deepcopy

        info["metrics"]["reward"] = ep_ret
        print(info["metrics"])
        return deepcopy(self.replay_buffer), info["metrics"]<|MERGE_RESOLUTION|>--- conflicted
+++ resolved
@@ -47,20 +47,12 @@
 
         ep_ret = 0
         self.replay_buffer = create_configurable(
-<<<<<<< HEAD
                 self.buffer_config_path, NameToSourcePath.buffer
             )
 
         while not done:
             t += 1
             #print(f't:{t}')
-=======
-            self.buffer_config_path, NameToSourcePath.buffer
-        )
-        while not done:
-            t += 1
-            self.agent.deterministic = not is_train
->>>>>>> ef8ff83a
             action_obj = self.agent.select_action(state_encoded)
             next_state_encoded, reward, done, info = env.step(action_obj.action)
             # print(f'info{info}')
